--- conflicted
+++ resolved
@@ -8,13 +8,8 @@
 
   <ItemGroup>
     <PackageReference Include="Microsoft.NET.Test.Sdk" Version="16.2.0" />
-<<<<<<< HEAD
     <PackageReference Include="xunit" Version="2.4.1" />
-    <PackageReference Include="xunit.runner.visualstudio" Version="2.4.0" />
-=======
-    <PackageReference Include="xunit" Version="2.4.0" />
     <PackageReference Include="xunit.runner.visualstudio" Version="2.4.1" />
->>>>>>> 5279371f
   </ItemGroup>
 
   <ItemGroup>
